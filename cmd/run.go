--- conflicted
+++ resolved
@@ -30,39 +30,6 @@
 )
 
 const (
-<<<<<<< HEAD
-	defaultLimitThreads      = 10
-	defaultLimitIter         = 1000
-	defaultGardenThreads     = 0
-	defaultDockerThreads     = 0
-	defaultRuncThreads       = 0
-	defaultContainerdThreads = 0
-	defaultGaolBinary        = "gaol"
-	defaultDockerBinary      = "docker"
-	defaultRuncBinary        = "runc"
-	defaultContainerdBinary  = "ctr"
-	defaultDockerImage       = "busybox"
-	defaultRuncBundle        = "."
-
-	dockerIter     = 15
-	gardenIter     = 50
-	runcIter       = 50
-	containerdIter = 50
-)
-
-var (
-	dockerThreads     int
-	gardenThreads     int
-	runcThreads       int
-	containerdThreads int
-	dockerBinary      string
-	runcBinary        string
-	gaolBinary        string
-	containerdBinary  string
-	dockerImage       string
-	runcBundle        string
-	trace             bool
-=======
 	defaultLimitThreads = 10
 	defaultLimitIter    = 1000
 )
@@ -71,7 +38,6 @@
 	yamlFile  string
 	trace     bool
 	skipLimit bool
->>>>>>> 408682b1
 )
 
 // simple structure to handle collecting output data which will be displayed
@@ -110,46 +76,6 @@
 			maxThreads = defaultLimitThreads
 			results    []benchResult
 		)
-<<<<<<< HEAD
-		// get thread limit stats
-		limitRates := runLimitTest()
-		limitResult := benchResult{
-			name:        "Limit",
-			threads:     defaultLimitThreads,
-			iterations:  defaultLimitIter,
-			threadRates: limitRates,
-		}
-		results = append(results, limitResult)
-
-		if gardenThreads > 0 {
-			gardenRates, err := runGardenBasicBench()
-			if err != nil {
-				log.Errorf("Error during garden basic benchmark execution: %v", err)
-				return err
-			}
-			gardenResult := benchResult{
-				name:        "GardenBasic",
-				threads:     gardenThreads,
-				iterations:  gardenIter,
-				threadRates: gardenRates,
-			}
-			results = append(results, gardenResult)
-			maxThreads = intMax(maxThreads, gardenThreads)
-		}
-
-		if dockerThreads > 0 {
-			// run basic benchmark against Docker
-			dockerRates, err := runDockerBasicBench()
-			if err != nil {
-				log.Errorf("Error during docker basic benchmark execution: %v", err)
-				return err
-			}
-			dockerResult := benchResult{
-				name:        "DockerBasic",
-				threads:     dockerThreads,
-				iterations:  dockerIter,
-				threadRates: dockerRates,
-=======
 		if !skipLimit {
 			// get thread limit stats
 			limitRates := runLimitTest()
@@ -158,7 +84,6 @@
 				threads:     defaultLimitThreads,
 				iterations:  defaultLimitIter,
 				threadRates: limitRates,
->>>>>>> 408682b1
 			}
 			results = append(results, limitResult)
 		} else {
@@ -196,38 +121,6 @@
 	return rates
 }
 
-<<<<<<< HEAD
-func runGardenBasicBench() ([]float64, error) {
-	var rates []float64
-	for i := 1; i <= gardenThreads; i++ {
-		basic, _ := benches.New(benches.Basic)
-		err := basic.Init(driver.Garden, gaolBinary, "", trace)
-		if err != nil {
-			return []float64{}, err
-		}
-
-		if err = basic.Validate(); err != nil {
-			return []float64{}, fmt.Errorf("Error during basic bench validate: %v", err)
-		}
-
-		err = basic.Run(i, gardenIter)
-		if err != nil {
-			return []float64{}, fmt.Errorf("Error during basic bench run: %v", err)
-		}
-		duration := basic.Elapsed()
-		rate := float64(i*gardenIter) / duration.Seconds()
-		rates = append(rates, rate)
-		log.Infof("Garden Basic: threads %d, iterations %d, rate: %6.2f", i, gardenIter, rate)
-	}
-	return rates, nil
-}
-
-func runDockerBasicBench() ([]float64, error) {
-	var rates []float64
-	for i := 1; i <= dockerThreads; i++ {
-		basic, _ := benches.New(benches.Basic)
-		err := basic.Init(driver.Docker, dockerBinary, dockerImage, trace)
-=======
 func runBenchmark(driverConfig benches.DriverConfig, benchmark benches.Benchmark) (benchResult, error) {
 	var (
 		rates     []float64
@@ -249,7 +142,6 @@
 			imageInfo = benchmark.RootFs
 		}
 		err := bench.Init(benchmark.Name, driverType, driverConfig.Binary, imageInfo, benchmark.Command, trace)
->>>>>>> 408682b1
 		if err != nil {
 			return benchResult{}, err
 		}
@@ -409,20 +301,7 @@
 
 func init() {
 	RootCmd.AddCommand(runCmd)
-<<<<<<< HEAD
-	runCmd.PersistentFlags().IntVarP(&gardenThreads, "garden", "g", defaultGardenThreads, "Number of threads to execute against Garden")
-	runCmd.PersistentFlags().StringVarP(&gaolBinary, "gaol-binary", "", defaultGaolBinary, "Name/path of gaol binary")
-	runCmd.PersistentFlags().IntVarP(&dockerThreads, "docker", "d", defaultDockerThreads, "Number of threads to execute against Docker")
-	runCmd.PersistentFlags().IntVarP(&runcThreads, "runc", "r", defaultRuncThreads, "Number of threads to execute against runc")
-	runCmd.PersistentFlags().IntVarP(&containerdThreads, "containerd", "c", defaultContainerdThreads, "Number of threads to execute against containerd")
-	runCmd.PersistentFlags().StringVarP(&dockerBinary, "docker-binary", "", defaultDockerBinary, "Name/path of Docker binary")
-	runCmd.PersistentFlags().StringVarP(&runcBinary, "runc-binary", "", defaultRuncBinary, "Name/path of runc binary")
-	runCmd.PersistentFlags().StringVarP(&containerdBinary, "ctr-binary", "", defaultContainerdBinary, "Name/path of containerd client (ctr) binary")
-	runCmd.PersistentFlags().StringVarP(&dockerImage, "image", "i", defaultDockerImage, "Name of test Docker image")
-	runCmd.PersistentFlags().StringVarP(&runcBundle, "bundle", "b", defaultRuncBundle, "Path of test runc image bundle")
-=======
 	runCmd.PersistentFlags().StringVarP(&yamlFile, "benchmark", "b", "", "YAML file with benchmark definition")
->>>>>>> 408682b1
 	runCmd.PersistentFlags().BoolVarP(&trace, "trace", "t", false, "Enable per-container tracing during benchmark runs")
 	runCmd.PersistentFlags().BoolVarP(&skipLimit, "skip-limit", "s", false, "Skip 'limit' benchmark run")
 }