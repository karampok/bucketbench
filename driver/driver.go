package driver

import "fmt"

// Type represents the know implementations of the driver interface
type Type int

const (
	// Docker represents the Docker driver implementation
	Docker Type = iota
	// Runc represents the runc-based driver implementation
	Runc
	// Containerd represents the containerd-based driver implementation
	// using the GRPC API via the containerd client library
	Containerd
<<<<<<< HEAD

	Garden
=======
	// Ctr represents the containerd legacy driver using the `ctr`
	// binary to drive containerd operations
	Ctr
>>>>>>> 408682b1
	// Null driver represents an empty driver for use by benchmarks that
	// require no driver
	Null
)

// Container represents a generic container instance on any container engine
type Container interface {
	// Name returns the name of the container
	Name() string

	// Detached returns whether the container is to be started in detached state
	Detached() bool

	// Trace returns whether the container should be traced (using any tracing supported
	// by the container runtime)
	Trace() bool

	// Image returns either a bundle path (used by runc, containerd) or image name (used by Docker)
	// that will be used by the container runtime to know what image to run/execute
	Image() string

	// Command returns an optional command that overrides the default image
	// "CMD" or "ENTRYPOINT" for the Docker and Containerd (gRPC) drivers
	Command() string
}

// Driver is an interface for various container engines. The integer returned from
// container operations is the milliseconds elapsed for any command
type Driver interface {

	// Type returns a driver type to identify the driver
	Type() Type

	// Info returns a string with information about the container engine/runtime details
	Info() (string, error)

	// Path returns the binary (or socket) path related to the runtime in use
	Path() string

	// Create will create a container instance matching the specific needs
	// of a driver
	Create(name, image, cmdOverride string, detached bool, trace bool) (Container, error)

	// Clean will clean the operating environment of a specific driver
	Clean() error

	// Run will execute a container using the driver
	Run(ctr Container) (string, int, error)

	// Stop will stop/kill a container
	Stop(ctr Container) (string, int, error)

	// Remove will remove a container
	Remove(ctr Container) (string, int, error)

	// Pause will pause a container
	Pause(ctr Container) (string, int, error)

	// Unpause will unpause/resume a container
	Unpause(ctr Container) (string, int, error)

	// Close allows the driver to free any resources/close any
	// connections
	Close() error
}

// New creates a driver instance of a specific type
func New(dtype Type, path string) (Driver, error) {
	switch dtype {
	case Runc:
		return NewRuncDriver(path)
	case Docker:
		return NewDockerDriver(path)
	case Containerd:
<<<<<<< HEAD
		return NewContainerdDriver(binaryPath)
	case Garden:
		return NewGardenDriver(binaryPath)
=======
		return NewContainerdDriver(path)
	case Ctr:
		return NewCtrDriver(path)
>>>>>>> 408682b1
	case Null:
		return nil, nil
	default:
		return nil, fmt.Errorf("No such driver type: %v", dtype)
	}
}

// TypeToString converts a driver Type into its string representation
func TypeToString(dtype Type) string {
	var driverType string
	switch dtype {
	case Docker:
		driverType = "Docker"
	case Containerd:
		driverType = "Containerd"
	case Ctr:
		driverType = "Ctr"
	case Runc:
		driverType = "Runc"
	default:
		driverType = "(unknown)"
	}
	return driverType
}

// StringToType converts a driver stringified typename into its Type
func StringToType(dtype string) Type {
	var driverType Type
	switch dtype {
	case "Docker":
		driverType = Docker
	case "Containerd":
		driverType = Containerd
	case "Ctr":
		driverType = Ctr
	case "Runc":
		driverType = Runc
	default:
		driverType = Null
	}
	return driverType
}<|MERGE_RESOLUTION|>--- conflicted
+++ resolved
@@ -10,17 +10,13 @@
 	Docker Type = iota
 	// Runc represents the runc-based driver implementation
 	Runc
+	Garden
 	// Containerd represents the containerd-based driver implementation
 	// using the GRPC API via the containerd client library
 	Containerd
-<<<<<<< HEAD
-
-	Garden
-=======
 	// Ctr represents the containerd legacy driver using the `ctr`
 	// binary to drive containerd operations
 	Ctr
->>>>>>> 408682b1
 	// Null driver represents an empty driver for use by benchmarks that
 	// require no driver
 	Null
@@ -92,18 +88,14 @@
 	switch dtype {
 	case Runc:
 		return NewRuncDriver(path)
+	case Garden:
+		return NewGardenDriver(path)
 	case Docker:
 		return NewDockerDriver(path)
 	case Containerd:
-<<<<<<< HEAD
-		return NewContainerdDriver(binaryPath)
-	case Garden:
-		return NewGardenDriver(binaryPath)
-=======
 		return NewContainerdDriver(path)
 	case Ctr:
 		return NewCtrDriver(path)
->>>>>>> 408682b1
 	case Null:
 		return nil, nil
 	default:
@@ -123,6 +115,8 @@
 		driverType = "Ctr"
 	case Runc:
 		driverType = "Runc"
+	case Garden:
+		driverType = "Garden"
 	default:
 		driverType = "(unknown)"
 	}
@@ -141,6 +135,8 @@
 		driverType = Ctr
 	case "Runc":
 		driverType = Runc
+	case "Garden":
+		driverType = Garden
 	default:
 		driverType = Null
 	}
